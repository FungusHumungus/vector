use crate::{
    dns::Resolver,
    event::{self, Event},
    sinks::util::{
        http::{https_client, Auth, BatchedHttpSink, HttpSink},
        tls::{TlsOptions, TlsSettings},
        Batch, BatchBytesConfig, Buffer, Compression, TowerRequestConfig, UriSerde,
    },
    topology::config::{DataType, SinkConfig, SinkContext, SinkDescription},
};
use futures::{future, Future};
use http::{
    header::{self, HeaderName, HeaderValue},
    Method, Uri,
};
use hyper::{Body, Request};
use indexmap::IndexMap;
use lazy_static::lazy_static;
use serde::{Deserialize, Serialize};
use snafu::{ResultExt, Snafu};

#[derive(Debug, Snafu)]
enum BuildError {
    #[snafu(display("{}: {}", source, name))]
    InvalidHeaderName {
        name: String,
        source: header::InvalidHeaderName,
    },
    #[snafu(display("{}: {}", source, value))]
    InvalidHeaderValue {
        value: String,
        source: header::InvalidHeaderValue,
    },
}

#[derive(Deserialize, Serialize, Clone, Debug, Default)]
#[serde(deny_unknown_fields)]
pub struct HttpSinkConfig {
    pub uri: UriSerde,
    pub method: Option<HttpMethod>,
    pub healthcheck_uri: Option<UriSerde>,
    pub auth: Option<Auth>,
    pub headers: Option<IndexMap<String, String>>,
    pub compression: Option<Compression>,
    pub encoding: Encoding,
    #[serde(default)]
    pub batch: BatchBytesConfig,
    #[serde(default)]
    pub request: TowerRequestConfig,
    pub tls: Option<TlsOptions>,
}

lazy_static! {
    static ref REQUEST_DEFAULTS: TowerRequestConfig = TowerRequestConfig {
        in_flight_limit: Some(10),
        timeout_secs: Some(30),
        rate_limit_num: Some(10),
        ..Default::default()
    };
}

#[derive(Deserialize, Serialize, Debug, Eq, PartialEq, Clone, Derivative)]
#[serde(rename_all = "snake_case")]
#[derivative(Default)]
pub enum HttpMethod {
    #[derivative(Default)]
    Post,
    Put,
}

#[derive(Deserialize, Serialize, Debug, Eq, PartialEq, Clone, Derivative)]
#[serde(rename_all = "snake_case")]
#[derivative(Default)]
pub enum Encoding {
    #[derivative(Default)]
    Text,
    Ndjson,
    Json,
}

inventory::submit! {
    SinkDescription::new::<HttpSinkConfig>("http")
}

#[typetag::serde(name = "http")]
impl SinkConfig for HttpSinkConfig {
    fn build(&self, cx: SinkContext) -> crate::Result<(super::RouterSink, super::Healthcheck)> {
        validate_headers(&self.headers)?;
        let tls = TlsSettings::from_options(&self.tls)?;

        let mut config = self.clone();

        config.uri = build_uri(config.uri.clone()).into();
        let gzip = match config.compression.unwrap_or(Compression::None) {
            Compression::None => false,
            Compression::Gzip => true,
        };
        let batch = config.batch.unwrap_or(bytesize::mib(10u64), 1);
        let request = config.request.unwrap_with(&REQUEST_DEFAULTS);

        let sink = BatchedHttpSink::new(
            config,
            Buffer::new(gzip),
            request,
            batch,
            Some(tls.clone()),
            &cx,
        );

        let sink = Box::new(sink);

        match self.healthcheck_uri.clone() {
            Some(healthcheck_uri) => {
                let healthcheck =
                    healthcheck(healthcheck_uri, self.auth.clone(), cx.resolver(), tls)?;
                Ok((sink, healthcheck))
            }
            None => Ok((sink, Box::new(future::ok(())))),
        }
    }

    fn input_type(&self) -> DataType {
        DataType::Log
    }

    fn sink_type(&self) -> &'static str {
        "http"
    }
}

impl HttpSink for HttpSinkConfig {
    type Input = <Buffer as Batch>::Input;
    type Output = <Buffer as Batch>::Output;

    fn encode_event(&self, event: Event) -> Option<Self::Input> {
        let event = event.into_log();

        let body = match &self.encoding {
            Encoding::Text => {
                if let Some(v) = event.get(&event::MESSAGE) {
                    let mut b = v.to_string_lossy().into_bytes();
                    b.push(b'\n');
                    b
                } else {
                    warn!(
                        message = "Event missing the message key; Dropping event.",
                        rate_limit_secs = 30,
                    );
                    return None;
                }
            }

            Encoding::Ndjson => {
                let mut b = serde_json::to_vec(&event.unflatten())
                    .map_err(|e| panic!("Unable to encode into JSON: {}", e))
                    .ok()?;
                b.push(b'\n');
                b
            }

            Encoding::Json => {
                let mut b = serde_json::to_vec(&event.unflatten())
                    .map_err(|e| panic!("Unable to encode into JSON: {}", e))
                    .ok()?;
                b.push(b',');
                b
            }
        };

        Some(body)
    }

    fn build_request(&self, mut body: Self::Output) -> http::Request<Vec<u8>> {
        let mut builder = hyper::Request::builder();

        let method = match &self.method.clone().unwrap_or(HttpMethod::Post) {
            HttpMethod::Post => Method::POST,
            HttpMethod::Put => Method::PUT,
        };

        builder.method(method);

        let uri: Uri = self.uri.clone().into();
        builder.uri(uri);

        match self.encoding {
            Encoding::Text => builder.header("Content-Type", "text/plain"),
            Encoding::Ndjson => builder.header("Content-Type", "application/x-ndjson"),
            Encoding::Json => {
                body.insert(0, b'[');
                body.pop(); // remove trailing comma from last record
                body.push(b']');
                builder.header("Content-Type", "application/json")
            }
        };

        if let Some(Compression::Gzip) = &self.compression {
            builder.header("Content-Encoding", "gzip");
        }

        if let Some(headers) = &self.headers {
            for (header, value) in headers.iter() {
                builder.header(header.as_str(), value.as_str());
            }
        }

        let mut request = builder.body(body).unwrap();

        if let Some(auth) = &self.auth {
            auth.apply(&mut request);
        }

        request
    }
}

fn healthcheck(
    uri: UriSerde,
    auth: Option<Auth>,
    resolver: Resolver,
    tls_settings: TlsSettings,
) -> crate::Result<super::Healthcheck> {
    let uri = build_uri(uri);
    let mut request = Request::head(&uri).body(Body::empty()).unwrap();

    if let Some(auth) = auth {
        auth.apply(&mut request);
    }

    let client = https_client(resolver, tls_settings)?;

    let healthcheck = client
        .request(request)
        .map_err(|err| err.into())
        .and_then(|response| {
            use hyper::StatusCode;

            match response.status() {
                StatusCode::OK => Ok(()),
                status => Err(super::HealthcheckError::UnexpectedStatus { status }.into()),
            }
        });

    Ok(Box::new(healthcheck))
}

fn validate_headers(headers: &Option<IndexMap<String, String>>) -> crate::Result<()> {
    if let Some(map) = headers {
        for (name, value) in map {
            HeaderName::from_bytes(name.as_bytes()).with_context(|| InvalidHeaderName { name })?;
            HeaderValue::from_bytes(value.as_bytes())
                .with_context(|| InvalidHeaderValue { value })?;
        }
    }
    Ok(())
}

fn build_uri(base: UriSerde) -> Uri {
    let base: Uri = base.into();
    Uri::builder()
        .scheme(base.scheme_str().unwrap_or("http"))
        .authority(
            base.authority_part()
                .map(|a| a.as_str())
                .unwrap_or("127.0.0.1"),
        )
        .path_and_query(base.path_and_query().map(|pq| pq.as_str()).unwrap_or(""))
        .build()
<<<<<<< HEAD
        .expect("bug building uri"))
}

fn encode_event(event: Event, encoding: &Encoding) -> Option<Vec<u8>> {
    let event = event.into_log();

    let body = match encoding {
        Encoding::Text => {
            if let Some(v) = event.get(&event::MESSAGE) {
                let mut b = v.to_string_lossy().into_bytes();
                b.push(b'\n');
                b
            } else {
                warn!(
                    message = "Event missing the message key; Dropping event.",
                    rate_limit_secs = 30,
                );
                return None;
            }
        }

        Encoding::Ndjson => {
            let mut b = serde_json::to_vec(&event)
                .map_err(|e| panic!("Unable to encode into JSON: {}", e))
                .ok()?;
            b.push(b'\n');
            b
        }

        Encoding::Json => {
            let mut b = serde_json::to_vec(&event)
                .map_err(|e| panic!("Unable to encode into JSON: {}", e))
                .ok()?;
            b.push(b',');
            b
        }
    };

    Some(body)
=======
        .expect("bug building uri")
>>>>>>> 47a981f1
}

#[cfg(test)]
mod tests {
    use super::*;
    use crate::{
        assert_downcast_matches,
        runtime::Runtime,
        sinks::http::HttpSinkConfig,
        sinks::util::http::HttpSink,
        test_util::{next_addr, random_lines_with_stream, shutdown_on_idle},
        topology::config::SinkContext,
    };
    use bytes::Buf;
    use futures::{sync::mpsc, Future, Sink, Stream};
    use headers::{Authorization, HeaderMapExt};
    use hyper::service::service_fn_ok;
    use hyper::{Body, Request, Response, Server};
    use serde::Deserialize;
    use std::io::{BufRead, BufReader};

    #[test]
    fn http_encode_event_text() {
        let encoding = Encoding::Text;
        let event = Event::from("hello world");

        let mut config = HttpSinkConfig::default();
        config.encoding = encoding.clone();
        let bytes = config.encode_event(event).unwrap();

        assert_eq!(bytes, Vec::from(&"hello world\n"[..]));
    }

    #[test]
    fn http_encode_event_json() {
        let encoding = Encoding::Ndjson;
        let event = Event::from("hello world");

        let mut config = HttpSinkConfig::default();
        config.encoding = encoding.clone();
        let bytes = config.encode_event(event).unwrap();

        #[derive(Deserialize, Debug)]
        #[serde(deny_unknown_fields)]
        struct ExpectedEvent {
            message: String,
            timestamp: chrono::DateTime<chrono::Utc>,
        }

        let output = serde_json::from_slice::<ExpectedEvent>(&bytes[..]).unwrap();

        assert_eq!(output.message, "hello world".to_string());
    }

    #[test]
    fn http_validates_normal_headers() {
        let config = r#"
        uri = "http://$IN_ADDR/frames"
        encoding = "text"
        [headers]
        Auth = "token:thing_and-stuff"
        X-Custom-Nonsense = "_%_{}_-_&_._`_|_~_!_#_&_$_"
        "#;
        let config: HttpSinkConfig = toml::from_str(&config).unwrap();

        assert!(super::validate_headers(&config.headers).is_ok());
    }

    #[test]
    fn http_catches_bad_header_names() {
        let config = r#"
        uri = "http://$IN_ADDR/frames"
        encoding = "text"
        [headers]
        "\u0001" = "bad"
        "#;
        let config: HttpSinkConfig = toml::from_str(&config).unwrap();

        assert_downcast_matches!(
            super::validate_headers(&config.headers).unwrap_err(),
            BuildError,
            BuildError::InvalidHeaderName{..}
        );
    }

    #[test]
    fn http_happy_path_post() {
        let num_lines = 1000;

        let in_addr = next_addr();

        let config = r#"
        uri = "http://$IN_ADDR/frames"
        compression = "gzip"
        encoding = "ndjson"

        [auth]
        strategy = "basic"
        user = "waldo"
        password = "hunter2"
    "#
        .replace("$IN_ADDR", &format!("{}", in_addr));
        let config: HttpSinkConfig = toml::from_str(&config).unwrap();

        let mut rt = Runtime::new().unwrap();
        let cx = SinkContext::new_test(rt.executor());

        let (sink, _) = config.build(cx).unwrap();
        let (rx, trigger, server) = build_test_server(&in_addr);

        let (input_lines, events) = random_lines_with_stream(100, num_lines);
        let pump = sink.send_all(events);

        rt.spawn(server);

        let _ = rt.block_on(pump).unwrap();
        drop(trigger);

        let output_lines = rx
            .wait()
            .map(Result::unwrap)
            .map(|(parts, body)| {
                assert_eq!(hyper::Method::POST, parts.method);
                assert_eq!("/frames", parts.uri.path());
                assert_eq!(
                    Some(Authorization::basic("waldo", "hunter2")),
                    parts.headers.typed_get()
                );
                body
            })
            .map(hyper::Chunk::reader)
            .map(flate2::read::GzDecoder::new)
            .map(BufReader::new)
            .flat_map(BufRead::lines)
            .map(Result::unwrap)
            .map(|s| {
                let val: serde_json::Value = serde_json::from_str(&s).unwrap();
                val.get("message").unwrap().as_str().unwrap().to_owned()
            })
            .collect::<Vec<_>>();

        shutdown_on_idle(rt);

        assert_eq!(num_lines, output_lines.len());
        assert_eq!(input_lines, output_lines);
    }

    #[test]
    fn http_happy_path_put() {
        let num_lines = 1000;

        let in_addr = next_addr();

        let config = r#"
        uri = "http://$IN_ADDR/frames"
        method = "put"
        compression = "gzip"
        encoding = "ndjson"

        [auth]
        strategy = "basic"
        user = "waldo"
        password = "hunter2"
    "#
        .replace("$IN_ADDR", &format!("{}", in_addr));
        let config: HttpSinkConfig = toml::from_str(&config).unwrap();

        let mut rt = Runtime::new().unwrap();
        let cx = SinkContext::new_test(rt.executor());

        let (sink, _) = config.build(cx).unwrap();
        let (rx, trigger, server) = build_test_server(&in_addr);

        let (input_lines, events) = random_lines_with_stream(100, num_lines);
        let pump = sink.send_all(events);

        rt.spawn(server);

        let _ = rt.block_on(pump).unwrap();
        drop(trigger);

        let output_lines = rx
            .wait()
            .map(Result::unwrap)
            .map(|(parts, body)| {
                assert_eq!(hyper::Method::PUT, parts.method);
                assert_eq!("/frames", parts.uri.path());
                assert_eq!(
                    Some(Authorization::basic("waldo", "hunter2")),
                    parts.headers.typed_get()
                );
                body
            })
            .map(hyper::Chunk::reader)
            .map(flate2::read::GzDecoder::new)
            .map(BufReader::new)
            .flat_map(BufRead::lines)
            .map(Result::unwrap)
            .map(|s| {
                let val: serde_json::Value = serde_json::from_str(&s).unwrap();
                val.get("message").unwrap().as_str().unwrap().to_owned()
            })
            .collect::<Vec<_>>();

        shutdown_on_idle(rt);

        assert_eq!(num_lines, output_lines.len());
        assert_eq!(input_lines, output_lines);
    }

    #[test]
    fn http_passes_custom_headers() {
        let num_lines = 1000;

        let in_addr = next_addr();

        let config = r#"
        uri = "http://$IN_ADDR/frames"
        encoding = "ndjson"
        compression = "gzip"
        [headers]
        foo = "bar"
        baz = "quux"
    "#
        .replace("$IN_ADDR", &format!("{}", in_addr));
        let config: HttpSinkConfig = toml::from_str(&config).unwrap();

        let mut rt = Runtime::new().unwrap();
        let cx = SinkContext::new_test(rt.executor());

        let (sink, _) = config.build(cx).unwrap();
        let (rx, trigger, server) = build_test_server(&in_addr);

        let (input_lines, events) = random_lines_with_stream(100, num_lines);
        let pump = sink.send_all(events);

        rt.spawn(server);

        let _ = rt.block_on(pump).unwrap();
        drop(trigger);

        let output_lines = rx
            .wait()
            .map(Result::unwrap)
            .map(|(parts, body)| {
                assert_eq!(hyper::Method::POST, parts.method);
                assert_eq!("/frames", parts.uri.path());
                assert_eq!(
                    Some("bar"),
                    parts.headers.get("foo").map(|v| v.to_str().unwrap())
                );
                assert_eq!(
                    Some("quux"),
                    parts.headers.get("baz").map(|v| v.to_str().unwrap())
                );
                body
            })
            .map(hyper::Chunk::reader)
            .map(flate2::read::GzDecoder::new)
            .map(BufReader::new)
            .flat_map(BufRead::lines)
            .map(Result::unwrap)
            .map(|s| {
                let val: serde_json::Value = serde_json::from_str(&s).unwrap();
                val.get("message").unwrap().as_str().unwrap().to_owned()
            })
            .collect::<Vec<_>>();

        shutdown_on_idle(rt);

        assert_eq!(num_lines, output_lines.len());
        assert_eq!(input_lines, output_lines);
    }

    fn build_test_server(
        addr: &std::net::SocketAddr,
    ) -> (
        mpsc::Receiver<(http::request::Parts, hyper::Chunk)>,
        stream_cancel::Trigger,
        impl Future<Item = (), Error = ()>,
    ) {
        let (tx, rx) = mpsc::channel(100);
        let service = move || {
            let tx = tx.clone();
            service_fn_ok(move |req: Request<Body>| {
                let (parts, body) = req.into_parts();

                let tx = tx.clone();
                tokio::spawn(
                    body.concat2()
                        .map_err(|e| panic!(e))
                        .and_then(|body| tx.send((parts, body)))
                        .map(|_| ())
                        .map_err(|e| panic!(e)),
                );

                Response::new(Body::empty())
            })
        };

        let (trigger, tripwire) = stream_cancel::Tripwire::new();
        let server = Server::bind(addr)
            .serve(service)
            .with_graceful_shutdown(tripwire)
            .map_err(|e| panic!("server error: {}", e));

        (rx, trigger, server)
    }
}<|MERGE_RESOLUTION|>--- conflicted
+++ resolved
@@ -266,49 +266,7 @@
         )
         .path_and_query(base.path_and_query().map(|pq| pq.as_str()).unwrap_or(""))
         .build()
-<<<<<<< HEAD
-        .expect("bug building uri"))
-}
-
-fn encode_event(event: Event, encoding: &Encoding) -> Option<Vec<u8>> {
-    let event = event.into_log();
-
-    let body = match encoding {
-        Encoding::Text => {
-            if let Some(v) = event.get(&event::MESSAGE) {
-                let mut b = v.to_string_lossy().into_bytes();
-                b.push(b'\n');
-                b
-            } else {
-                warn!(
-                    message = "Event missing the message key; Dropping event.",
-                    rate_limit_secs = 30,
-                );
-                return None;
-            }
-        }
-
-        Encoding::Ndjson => {
-            let mut b = serde_json::to_vec(&event)
-                .map_err(|e| panic!("Unable to encode into JSON: {}", e))
-                .ok()?;
-            b.push(b'\n');
-            b
-        }
-
-        Encoding::Json => {
-            let mut b = serde_json::to_vec(&event)
-                .map_err(|e| panic!("Unable to encode into JSON: {}", e))
-                .ok()?;
-            b.push(b',');
-            b
-        }
-    };
-
-    Some(body)
-=======
         .expect("bug building uri")
->>>>>>> 47a981f1
 }
 
 #[cfg(test)]
